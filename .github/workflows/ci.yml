--- conflicted
+++ resolved
@@ -1,12 +1,8 @@
 name: ci
 
 on:
-<<<<<<< HEAD
-  workflow_dispatch:
-=======
   pull_request: {}
   push: { branches: [main] }
->>>>>>> 35c76ad4
 
 jobs:
   build-test:
