use crate::config_profile::ConfigProfile;
use crate::config_types::DEFAULT_OTEL_ENVIRONMENT;
use crate::config_types::History;
use crate::config_types::McpServerConfig;
use crate::config_types::McpServerTransportConfig;
use crate::config_types::Notifications;
use crate::config_types::OtelConfig;
use crate::config_types::OtelConfigToml;
use crate::config_types::OtelExporterKind;
use crate::config_types::ReasoningSummaryFormat;
use crate::config_types::SandboxWorkspaceWrite;
use crate::config_types::ShellEnvironmentPolicy;
use crate::config_types::ShellEnvironmentPolicyToml;
use crate::config_types::Tui;
use crate::config_types::UriBasedFileOpener;
use crate::git_info::resolve_root_git_project_for_trust;
use crate::model_family::ModelFamily;
use crate::model_family::derive_default_model_family;
use crate::model_family::find_family_for_model;
use crate::model_provider_info::ModelProviderInfo;
use crate::model_provider_info::built_in_model_providers;
use crate::openai_model_info::get_model_info;
use crate::protocol::AskForApproval;
use crate::protocol::SandboxPolicy;
use anyhow::Context;
use codex_app_server_protocol::Tools;
use codex_app_server_protocol::UserSavedConfig;
use codex_protocol::config_types::ReasoningEffort;
use codex_protocol::config_types::ReasoningSummary;
use codex_protocol::config_types::SandboxMode;
use codex_protocol::config_types::Verbosity;
use dirs::home_dir;
use serde::Deserialize;
use std::collections::BTreeMap;
use std::collections::HashMap;
use std::path::Path;
use std::path::PathBuf;
use tempfile::NamedTempFile;
use toml::Value as TomlValue;
use toml_edit::Array as TomlArray;
use toml_edit::DocumentMut;
use toml_edit::Item as TomlItem;
use toml_edit::Table as TomlTable;

const OPENAI_DEFAULT_MODEL: &str = "gpt-5-codex";
const OPENAI_DEFAULT_REVIEW_MODEL: &str = "gpt-5-codex";
pub(crate) const DEFAULT_AUTO_CHECKPOINT_KEEP: usize = 5;
pub const GPT_5_CODEX_MEDIUM_MODEL: &str = "gpt-5-codex";

/// Maximum number of bytes of the documentation that will be embedded by
/// default. We now use an effectively unlimited budget so the entire
/// `AGENTS.md` contents are included unless the user explicitly overrides this
/// value (for example, to disable project docs by setting it to zero).
pub(crate) const PROJECT_DOC_MAX_BYTES: usize = usize::MAX;

pub(crate) const CONFIG_TOML_FILE: &str = "config.toml";

/// Application configuration loaded from disk and merged with overrides.
#[derive(Debug, Clone, PartialEq)]
pub struct Config {
    /// Optional override of model selection.
    pub model: String,

    /// Model used specifically for review sessions. Defaults to "gpt-5-codex".
    pub review_model: String,

    pub model_family: ModelFamily,

    /// Size of the context window for the model, in tokens.
    pub model_context_window: Option<u64>,

    /// Maximum number of output tokens.
    pub model_max_output_tokens: Option<u64>,

    /// Token usage threshold triggering auto-compaction of conversation history.
    pub model_auto_compact_token_limit: Option<i64>,

    /// Key into the model_providers map that specifies which provider to use.
    pub model_provider_id: String,

    /// Info needed to make an API request to the model.
    pub model_provider: ModelProviderInfo,

    /// Approval policy for executing commands.
    pub approval_policy: AskForApproval,

    pub sandbox_policy: SandboxPolicy,

    pub shell_environment_policy: ShellEnvironmentPolicy,

    /// When `true`, `AgentReasoning` events emitted by the backend will be
    /// suppressed from the frontend output. This can reduce visual noise when
    /// users are only interested in the final agent responses.
    pub hide_agent_reasoning: bool,

    /// When set to `true`, `AgentReasoningRawContentEvent` events will be shown in the UI/output.
    /// Defaults to `false`.
    pub show_raw_agent_reasoning: bool,

    /// User-provided instructions from AGENTS.md.
    pub user_instructions: Option<String>,

    /// Base instructions override.
    pub base_instructions: Option<String>,

    /// Optional external notifier command. When set, Codex will spawn this
    /// program after each completed *turn* (i.e. when the agent finishes
    /// processing a user submission). The value must be the full command
    /// broken into argv tokens **without** the trailing JSON argument - Codex
    /// appends one extra argument containing a JSON payload describing the
    /// event.
    ///
    /// Example `~/.codex/config.toml` snippet:
    ///
    /// ```toml
    /// notify = ["notify-send", "Codex"]
    /// ```
    ///
    /// which will be invoked as:
    ///
    /// ```shell
    /// notify-send Codex '{"type":"agent-turn-complete","turn-id":"12345"}'
    /// ```
    ///
    /// If unset the feature is disabled.
    pub notify: Option<Vec<String>>,

    /// TUI notifications preference. When set, the TUI will send OSC 9 notifications on approvals
    /// and turn completions when not focused.
    pub tui_notifications: Notifications,

    /// The directory that should be treated as the current working directory
    /// for the session. All relative paths inside the business-logic layer are
    /// resolved against this path.
    pub cwd: PathBuf,

    /// Definition for MCP servers that Codex can reach out to for tool calls.
    pub mcp_servers: HashMap<String, McpServerConfig>,

    /// Combined provider map (defaults merged with user-defined overrides).
    pub model_providers: HashMap<String, ModelProviderInfo>,

    /// Maximum number of bytes to include from an AGENTS.md project doc file.
    pub project_doc_max_bytes: usize,

    /// Additional filenames to try when looking for project-level docs.
    pub project_doc_fallback_filenames: Vec<String>,

    /// Directory containing all Codex state (defaults to `~/.codex` but can be
    /// overridden by the `CODEX_HOME` environment variable).
    pub codex_home: PathBuf,

    /// Number of automatic checkpoints to retain. When set to 0, auto
    /// checkpoints are disabled.
    pub auto_checkpoint_keep: usize,

    /// Settings that govern if and what will be written to `~/.codex/history.jsonl`.
    pub history: History,

    /// Optional URI-based file opener. If set, citations to files in the model
    /// output will be hyperlinked using the specified URI scheme.
    pub file_opener: UriBasedFileOpener,

    /// Path to the `codex-linux-sandbox` executable. This must be set if
    /// [`crate::exec::SandboxType::LinuxSeccomp`] is used. Note that this
    /// cannot be set in the config file: it must be set in code via
    /// [`ConfigOverrides`].
    ///
    /// When this program is invoked, arg0 will be set to `codex-linux-sandbox`.
    pub codex_linux_sandbox_exe: Option<PathBuf>,

    /// Value to use for `reasoning.effort` when making a request using the
    /// Responses API.
    pub model_reasoning_effort: Option<ReasoningEffort>,

    /// If not "none", the value to use for `reasoning.summary` when making a
    /// request using the Responses API.
    pub model_reasoning_summary: ReasoningSummary,

    /// Optional verbosity control for GPT-5 models (Responses API `text.verbosity`).
    pub model_verbosity: Option<Verbosity>,

    /// Base URL for requests to ChatGPT (as opposed to the OpenAI API).
    pub chatgpt_base_url: String,

    /// Include an experimental plan tool that the model can use to update its current plan and status of each step.
    pub include_plan_tool: bool,

    /// Include the `apply_patch` tool for models that benefit from invoking
    /// file edits as a structured tool call. When unset, this falls back to the
    /// model family's default preference.
    pub include_apply_patch_tool: bool,

    pub tools_web_search_request: bool,

    pub use_experimental_streamable_shell_tool: bool,

    /// If set to `true`, used only the experimental unified exec tool.
    pub use_experimental_unified_exec_tool: bool,

    /// If set to `true`, use the experimental official Rust MCP client.
    /// https://github.com/modelcontextprotocol/rust-sdk
    pub use_experimental_use_rmcp_client: bool,

    /// Include the `view_image` tool that lets the agent attach a local image path to context.
    pub include_view_image_tool: bool,

    /// The active profile name used to derive this `Config` (if any).
    pub active_profile: Option<String>,

    /// When true, disables burst-paste detection for typed input entirely.
    /// All characters are inserted as they are received, and no buffering
    /// or placeholder replacement will occur for fast keypress bursts.
    pub disable_paste_burst: bool,

    /// OTEL configuration (exporter type, endpoint, headers, etc.).
    pub otel: crate::config_types::OtelConfig,
}

impl Config {
    /// Load configuration with *generic* CLI overrides (`-c key=value`) applied
    /// **in between** the values parsed from `config.toml` and the
    /// strongly-typed overrides specified via [`ConfigOverrides`].
    ///
    /// The precedence order is therefore: `config.toml` < `-c` overrides <
    /// `ConfigOverrides`.
    pub fn load_with_cli_overrides(
        cli_overrides: Vec<(String, TomlValue)>,
        overrides: ConfigOverrides,
    ) -> std::io::Result<Self> {
        // Resolve the directory that stores Codex state (e.g. ~/.codex or the
        // value of $CODEX_HOME) so we can embed it into the resulting
        // `Config` instance.
        let codex_home = find_codex_home()?;

        // Step 1: parse `config.toml` into a generic JSON value.
        let mut root_value = load_config_as_toml(&codex_home)?;

        // Step 2: apply the `-c` overrides.
        for (path, value) in cli_overrides.into_iter() {
            apply_toml_override(&mut root_value, &path, value);
        }

        // Step 3: deserialize into `ConfigToml` so that Serde can enforce the
        // correct types.
        let cfg: ConfigToml = root_value.try_into().map_err(|e| {
            tracing::error!("Failed to deserialize overridden config: {e}");
            std::io::Error::new(std::io::ErrorKind::InvalidData, e)
        })?;

        // Step 4: merge with the strongly-typed overrides.
        Self::load_from_base_config_with_overrides(cfg, overrides, codex_home)
    }
}

pub fn load_config_as_toml_with_cli_overrides(
    codex_home: &Path,
    cli_overrides: Vec<(String, TomlValue)>,
) -> std::io::Result<ConfigToml> {
    let mut root_value = load_config_as_toml(codex_home)?;

    for (path, value) in cli_overrides.into_iter() {
        apply_toml_override(&mut root_value, &path, value);
    }

    let cfg: ConfigToml = root_value.try_into().map_err(|e| {
        tracing::error!("Failed to deserialize overridden config: {e}");
        std::io::Error::new(std::io::ErrorKind::InvalidData, e)
    })?;

    Ok(cfg)
}

/// Read `CODEX_HOME/config.toml` and return it as a generic TOML value. Returns
/// an empty TOML table when the file does not exist.
pub fn load_config_as_toml(codex_home: &Path) -> std::io::Result<TomlValue> {
    let config_path = codex_home.join(CONFIG_TOML_FILE);
    match std::fs::read_to_string(&config_path) {
        Ok(contents) => match toml::from_str::<TomlValue>(&contents) {
            Ok(val) => Ok(val),
            Err(e) => {
                tracing::error!("Failed to parse config.toml: {e}");
                Err(std::io::Error::new(std::io::ErrorKind::InvalidData, e))
            }
        },
        Err(e) if e.kind() == std::io::ErrorKind::NotFound => {
            tracing::info!("config.toml not found, using defaults");
            Ok(TomlValue::Table(Default::default()))
        }
        Err(e) => {
            tracing::error!("Failed to read config.toml: {e}");
            Err(e)
        }
    }
}

pub fn load_global_mcp_servers(
    codex_home: &Path,
) -> std::io::Result<BTreeMap<String, McpServerConfig>> {
    let root_value = load_config_as_toml(codex_home)?;
    let Some(servers_value) = root_value.get("mcp_servers") else {
        return Ok(BTreeMap::new());
    };

    servers_value
        .clone()
        .try_into()
        .map_err(|e| std::io::Error::new(std::io::ErrorKind::InvalidData, e))
}

pub fn write_global_mcp_servers(
    codex_home: &Path,
    servers: &BTreeMap<String, McpServerConfig>,
) -> std::io::Result<()> {
    let config_path = codex_home.join(CONFIG_TOML_FILE);
    let mut doc = match std::fs::read_to_string(&config_path) {
        Ok(contents) => contents
            .parse::<DocumentMut>()
            .map_err(|e| std::io::Error::new(std::io::ErrorKind::InvalidData, e))?,
        Err(e) if e.kind() == std::io::ErrorKind::NotFound => DocumentMut::new(),
        Err(e) => return Err(e),
    };

    doc.as_table_mut().remove("mcp_servers");

    if !servers.is_empty() {
        let mut table = TomlTable::new();
        table.set_implicit(true);
        doc["mcp_servers"] = TomlItem::Table(table);

        for (name, config) in servers {
            let mut entry = TomlTable::new();
            entry.set_implicit(false);
            match &config.transport {
                McpServerTransportConfig::Stdio { command, args, env } => {
                    entry["command"] = toml_edit::value(command.clone());

                    if !args.is_empty() {
                        let mut args_array = TomlArray::new();
                        for arg in args {
                            args_array.push(arg.clone());
                        }
                        entry["args"] = TomlItem::Value(args_array.into());
                    }

                    if let Some(env) = env
                        && !env.is_empty()
                    {
                        let mut env_table = TomlTable::new();
                        env_table.set_implicit(false);
                        let mut pairs: Vec<_> = env.iter().collect();
                        pairs.sort_by(|(a, _), (b, _)| a.cmp(b));
                        for (key, value) in pairs {
                            env_table.insert(key, toml_edit::value(value.clone()));
                        }
                        entry["env"] = TomlItem::Table(env_table);
                    }
                }
                McpServerTransportConfig::StreamableHttp { url, bearer_token } => {
                    entry["url"] = toml_edit::value(url.clone());
                    if let Some(token) = bearer_token {
                        entry["bearer_token"] = toml_edit::value(token.clone());
                    }
                }
            }

            if let Some(timeout) = config.startup_timeout_sec {
                entry["startup_timeout_sec"] = toml_edit::value(timeout.as_secs_f64());
            }

            if let Some(timeout) = config.tool_timeout_sec {
                entry["tool_timeout_sec"] = toml_edit::value(timeout.as_secs_f64());
            }

            doc["mcp_servers"][name.as_str()] = TomlItem::Table(entry);
        }
    }

    std::fs::create_dir_all(codex_home)?;
    let tmp_file = NamedTempFile::new_in(codex_home)?;
    std::fs::write(tmp_file.path(), doc.to_string())?;
    tmp_file.persist(config_path).map_err(|err| err.error)?;

    Ok(())
}

fn set_project_trusted_inner(doc: &mut DocumentMut, project_path: &Path) -> anyhow::Result<()> {
    // Ensure we render a human-friendly structure:
    //
    // [projects]
    // [projects."/path/to/project"]
    // trust_level = "trusted"
    //
    // rather than inline tables like:
    //
    // [projects]
    // "/path/to/project" = { trust_level = "trusted" }
    let project_key = project_path.to_string_lossy().to_string();

    // Ensure top-level `projects` exists as a non-inline, explicit table. If it
    // exists but was previously represented as a non-table (e.g., inline),
    // replace it with an explicit table.
    {
        let root = doc.as_table_mut();
        // If `projects` exists but isn't a standard table (e.g., it's an inline table),
        // convert it to an explicit table while preserving existing entries.
        let existing_projects = root.get("projects").cloned();
        if existing_projects.as_ref().is_none_or(|i| !i.is_table()) {
            let mut projects_tbl = toml_edit::Table::new();
            projects_tbl.set_implicit(true);

            // If there was an existing inline table, migrate its entries to explicit tables.
            if let Some(inline_tbl) = existing_projects.as_ref().and_then(|i| i.as_inline_table()) {
                for (k, v) in inline_tbl.iter() {
                    if let Some(inner_tbl) = v.as_inline_table() {
                        let new_tbl = inner_tbl.clone().into_table();
                        projects_tbl.insert(k, toml_edit::Item::Table(new_tbl));
                    }
                }
            }

            root.insert("projects", toml_edit::Item::Table(projects_tbl));
        }
    }
    let Some(projects_tbl) = doc["projects"].as_table_mut() else {
        return Err(anyhow::anyhow!(
            "projects table missing after initialization"
        ));
    };

    // Ensure the per-project entry is its own explicit table. If it exists but
    // is not a table (e.g., an inline table), replace it with an explicit table.
    let needs_proj_table = !projects_tbl.contains_key(project_key.as_str())
        || projects_tbl
            .get(project_key.as_str())
            .and_then(|i| i.as_table())
            .is_none();
    if needs_proj_table {
        projects_tbl.insert(project_key.as_str(), toml_edit::table());
    }
    let Some(proj_tbl) = projects_tbl
        .get_mut(project_key.as_str())
        .and_then(|i| i.as_table_mut())
    else {
        return Err(anyhow::anyhow!("project table missing for {project_key}"));
    };
    proj_tbl.set_implicit(false);
    proj_tbl["trust_level"] = toml_edit::value("trusted");
    Ok(())
}

/// Patch `CODEX_HOME/config.toml` project state.
/// Use with caution.
pub fn set_project_trusted(codex_home: &Path, project_path: &Path) -> anyhow::Result<()> {
    let config_path = codex_home.join(CONFIG_TOML_FILE);
    // Parse existing config if present; otherwise start a new document.
    let mut doc = match std::fs::read_to_string(config_path.clone()) {
        Ok(s) => s.parse::<DocumentMut>()?,
        Err(e) if e.kind() == std::io::ErrorKind::NotFound => DocumentMut::new(),
        Err(e) => return Err(e.into()),
    };

    set_project_trusted_inner(&mut doc, project_path)?;

    // ensure codex_home exists
    std::fs::create_dir_all(codex_home)?;

    // create a tmp_file
    let tmp_file = NamedTempFile::new_in(codex_home)?;
    std::fs::write(tmp_file.path(), doc.to_string())?;

    // atomically move the tmp file into config.toml
    tmp_file.persist(config_path)?;

    Ok(())
}

fn ensure_profile_table<'a>(
    doc: &'a mut DocumentMut,
    profile_name: &str,
) -> anyhow::Result<&'a mut toml_edit::Table> {
    let mut created_profiles_table = false;
    {
        let root = doc.as_table_mut();
        let needs_table = !root.contains_key("profiles")
            || root
                .get("profiles")
                .and_then(|item| item.as_table())
                .is_none();
        if needs_table {
            root.insert("profiles", toml_edit::table());
            created_profiles_table = true;
        }
    }

    let Some(profiles_table) = doc["profiles"].as_table_mut() else {
        return Err(anyhow::anyhow!(
            "profiles table missing after initialization"
        ));
    };

    if created_profiles_table {
        profiles_table.set_implicit(true);
    }

    let needs_profile_table = !profiles_table.contains_key(profile_name)
        || profiles_table
            .get(profile_name)
            .and_then(|item| item.as_table())
            .is_none();
    if needs_profile_table {
        profiles_table.insert(profile_name, toml_edit::table());
    }

    let Some(profile_table) = profiles_table
        .get_mut(profile_name)
        .and_then(|item| item.as_table_mut())
    else {
        return Err(anyhow::anyhow!(format!(
            "profile table missing for {profile_name}"
        )));
    };

    profile_table.set_implicit(false);
    Ok(profile_table)
}

// TODO(jif) refactor config persistence.
pub async fn persist_model_selection(
    codex_home: &Path,
    active_profile: Option<&str>,
    model: &str,
    effort: Option<ReasoningEffort>,
) -> anyhow::Result<()> {
    let config_path = codex_home.join(CONFIG_TOML_FILE);
    let serialized = match tokio::fs::read_to_string(&config_path).await {
        Ok(contents) => contents,
        Err(err) if err.kind() == std::io::ErrorKind::NotFound => String::new(),
        Err(err) => return Err(err.into()),
    };

    let mut doc = if serialized.is_empty() {
        DocumentMut::new()
    } else {
        serialized.parse::<DocumentMut>()?
    };

    if let Some(profile_name) = active_profile {
        let profile_table = ensure_profile_table(&mut doc, profile_name)?;
        profile_table["model"] = toml_edit::value(model);
        match effort {
            Some(effort) => {
                profile_table["model_reasoning_effort"] = toml_edit::value(effort.to_string());
            }
            None => {
                profile_table.remove("model_reasoning_effort");
            }
        }
    } else {
        let table = doc.as_table_mut();
        table["model"] = toml_edit::value(model);
        match effort {
            Some(effort) => {
                table["model_reasoning_effort"] = toml_edit::value(effort.to_string());
            }
            None => {
                table.remove("model_reasoning_effort");
            }
        }
    }

    // TODO(jif) refactor the home creation
    tokio::fs::create_dir_all(codex_home)
        .await
        .with_context(|| {
            format!(
                "failed to create Codex home directory at {}",
                codex_home.display()
            )
        })?;

    tokio::fs::write(&config_path, doc.to_string())
        .await
        .with_context(|| format!("failed to persist config.toml at {}", config_path.display()))?;

    Ok(())
}

/// Apply a single dotted-path override onto a TOML value.
fn apply_toml_override(root: &mut TomlValue, path: &str, value: TomlValue) {
    use toml::value::Table;

    let segments: Vec<&str> = path.split('.').collect();
    let mut current = root;

    for (idx, segment) in segments.iter().enumerate() {
        let is_last = idx == segments.len() - 1;

        if is_last {
            match current {
                TomlValue::Table(table) => {
                    table.insert(segment.to_string(), value);
                }
                _ => {
                    let mut table = Table::new();
                    table.insert(segment.to_string(), value);
                    *current = TomlValue::Table(table);
                }
            }
            return;
        }

        // Traverse or create intermediate object.
        match current {
            TomlValue::Table(table) => {
                current = table
                    .entry(segment.to_string())
                    .or_insert_with(|| TomlValue::Table(Table::new()));
            }
            _ => {
                *current = TomlValue::Table(Table::new());
                if let TomlValue::Table(tbl) = current {
                    current = tbl
                        .entry(segment.to_string())
                        .or_insert_with(|| TomlValue::Table(Table::new()));
                }
            }
        }
    }
}

/// Base config deserialized from ~/.codex/config.toml.
#[derive(Deserialize, Debug, Clone, Default, PartialEq)]
pub struct ConfigToml {
    /// Optional override of model selection.
    pub model: Option<String>,
    /// Review model override used by the `/review` feature.
    pub review_model: Option<String>,

    /// Provider to use from the model_providers map.
    pub model_provider: Option<String>,

    /// Size of the context window for the model, in tokens.
    pub model_context_window: Option<u64>,

    /// Maximum number of output tokens.
    pub model_max_output_tokens: Option<u64>,

    /// Token usage threshold triggering auto-compaction of conversation history.
    pub model_auto_compact_token_limit: Option<i64>,

    /// Default approval policy for executing commands.
    pub approval_policy: Option<AskForApproval>,

    #[serde(default)]
    pub shell_environment_policy: ShellEnvironmentPolicyToml,

    /// Sandbox mode to use.
    pub sandbox_mode: Option<SandboxMode>,

    /// Sandbox configuration to apply if `sandbox` is `WorkspaceWrite`.
    pub sandbox_workspace_write: Option<SandboxWorkspaceWrite>,

    /// Optional external command to spawn for end-user notifications.
    #[serde(default)]
    pub notify: Option<Vec<String>>,

    /// System instructions.
    pub instructions: Option<String>,

    /// Definition for MCP servers that Codex can reach out to for tool calls.
    #[serde(default)]
    pub mcp_servers: HashMap<String, McpServerConfig>,

    /// User-defined provider entries that extend/override the built-in list.
    #[serde(default)]
    pub model_providers: HashMap<String, ModelProviderInfo>,

    /// Maximum number of bytes to include from an AGENTS.md project doc file.
    pub project_doc_max_bytes: Option<usize>,

    /// Ordered list of fallback filenames to look for when AGENTS.md is missing.
    pub project_doc_fallback_filenames: Option<Vec<String>>,

    /// Profile to use from the `profiles` map.
    pub profile: Option<String>,

    /// Named profiles to facilitate switching between different configurations.
    #[serde(default)]
    pub profiles: HashMap<String, ConfigProfile>,

    /// Settings that govern if and what will be written to `~/.codex/history.jsonl`.
    #[serde(default)]
    pub history: Option<History>,

    /// Number of automatic checkpoints to retain.
    pub auto_checkpoint_keep: Option<usize>,

    /// Optional URI-based file opener. If set, citations to files in the model
    /// output will be hyperlinked using the specified URI scheme.
    pub file_opener: Option<UriBasedFileOpener>,

    /// Collection of settings that are specific to the TUI.
    pub tui: Option<Tui>,

    /// When set to `true`, `AgentReasoning` events will be hidden from the
    /// UI/output. Defaults to `false`.
    pub hide_agent_reasoning: Option<bool>,

    /// When set to `true`, `AgentReasoningRawContentEvent` events will be shown in the UI/output.
    /// Defaults to `false`.
    pub show_raw_agent_reasoning: Option<bool>,

    pub model_reasoning_effort: Option<ReasoningEffort>,
    pub model_reasoning_summary: Option<ReasoningSummary>,
    /// Optional verbosity control for GPT-5 models (Responses API `text.verbosity`).
    pub model_verbosity: Option<Verbosity>,

    /// Override to force-enable reasoning summaries for the configured model.
    pub model_supports_reasoning_summaries: Option<bool>,

    /// Override to force reasoning summary format for the configured model.
    pub model_reasoning_summary_format: Option<ReasoningSummaryFormat>,

    /// Base URL for requests to ChatGPT (as opposed to the OpenAI API).
    pub chatgpt_base_url: Option<String>,

    /// Experimental path to a file whose contents replace the built-in BASE_INSTRUCTIONS.
    pub experimental_instructions_file: Option<PathBuf>,

    pub experimental_use_exec_command_tool: Option<bool>,
    pub experimental_use_unified_exec_tool: Option<bool>,
    pub experimental_use_rmcp_client: Option<bool>,

    pub projects: Option<HashMap<String, ProjectConfig>>,

    /// Nested tools section for feature toggles
    pub tools: Option<ToolsToml>,

    /// When true, disables burst-paste detection for typed input entirely.
    /// All characters are inserted as they are received, and no buffering
    /// or placeholder replacement will occur for fast keypress bursts.
    pub disable_paste_burst: Option<bool>,

    /// OTEL configuration.
    pub otel: Option<crate::config_types::OtelConfigToml>,
}

impl From<ConfigToml> for UserSavedConfig {
    fn from(config_toml: ConfigToml) -> Self {
        let profiles = config_toml
            .profiles
            .into_iter()
            .map(|(k, v)| (k, v.into()))
            .collect();

        Self {
            approval_policy: config_toml.approval_policy,
            sandbox_mode: config_toml.sandbox_mode,
            sandbox_settings: config_toml.sandbox_workspace_write.map(From::from),
            model: config_toml.model,
            model_reasoning_effort: config_toml.model_reasoning_effort,
            model_reasoning_summary: config_toml.model_reasoning_summary,
            model_verbosity: config_toml.model_verbosity,
            tools: config_toml.tools.map(From::from),
            profile: config_toml.profile,
            profiles,
        }
    }
}

#[derive(Deserialize, Debug, Clone, PartialEq, Eq)]
pub struct ProjectConfig {
    pub trust_level: Option<String>,
}

#[derive(Deserialize, Debug, Clone, Default, PartialEq)]
pub struct ToolsToml {
    #[serde(default, alias = "web_search_request")]
    pub web_search: Option<bool>,

    /// Enable the `view_image` tool that lets the agent attach local images.
    #[serde(default)]
    pub view_image: Option<bool>,
}

impl From<ToolsToml> for Tools {
    fn from(tools_toml: ToolsToml) -> Self {
        Self {
            web_search: tools_toml.web_search,
            view_image: tools_toml.view_image,
        }
    }
}

impl ConfigToml {
    /// Derive the effective sandbox policy from the configuration.
    fn derive_sandbox_policy(&self, sandbox_mode_override: Option<SandboxMode>) -> SandboxPolicy {
        let resolved_sandbox_mode = sandbox_mode_override
            .or(self.sandbox_mode)
            .unwrap_or_default();
        match resolved_sandbox_mode {
            SandboxMode::ReadOnly => SandboxPolicy::new_read_only_policy(),
            SandboxMode::WorkspaceWrite => match self.sandbox_workspace_write.as_ref() {
                Some(SandboxWorkspaceWrite {
                    writable_roots,
                    network_access,
                    exclude_tmpdir_env_var,
                    exclude_slash_tmp,
                }) => SandboxPolicy::WorkspaceWrite {
                    writable_roots: writable_roots.clone(),
                    network_access: *network_access,
                    exclude_tmpdir_env_var: *exclude_tmpdir_env_var,
                    exclude_slash_tmp: *exclude_slash_tmp,
                },
                None => SandboxPolicy::new_workspace_write_policy(),
            },
            SandboxMode::DangerFullAccess => SandboxPolicy::DangerFullAccess,
        }
    }

    pub fn is_cwd_trusted(&self, resolved_cwd: &Path) -> bool {
        let projects = self.projects.clone().unwrap_or_default();

        let is_path_trusted = |path: &Path| {
            let path_str = path.to_string_lossy().to_string();
            projects
                .get(&path_str)
                .map(|p| p.trust_level.as_deref() == Some("trusted"))
                .unwrap_or(false)
        };

        // Fast path: exact cwd match
        if is_path_trusted(resolved_cwd) {
            return true;
        }

        // If cwd lives inside a git worktree, check whether the root git project
        // (the primary repository working directory) is trusted. This lets
        // worktrees inherit trust from the main project.
        if let Some(root_project) = resolve_root_git_project_for_trust(resolved_cwd) {
            return is_path_trusted(&root_project);
        }

        false
    }

    pub fn get_config_profile(
        &self,
        override_profile: Option<String>,
    ) -> Result<ConfigProfile, std::io::Error> {
        let profile = override_profile.or_else(|| self.profile.clone());

        match profile {
            Some(key) => {
                if let Some(profile) = self.profiles.get(key.as_str()) {
                    return Ok(profile.clone());
                }

                Err(std::io::Error::new(
                    std::io::ErrorKind::NotFound,
                    format!("config profile `{key}` not found"),
                ))
            }
            None => Ok(ConfigProfile::default()),
        }
    }
}

/// Optional overrides for user configuration (e.g., from CLI flags).
#[derive(Default, Debug, Clone)]
pub struct ConfigOverrides {
    pub model: Option<String>,
    pub review_model: Option<String>,
    pub cwd: Option<PathBuf>,
    pub approval_policy: Option<AskForApproval>,
    pub sandbox_mode: Option<SandboxMode>,
    pub model_provider: Option<String>,
    pub config_profile: Option<String>,
    pub codex_linux_sandbox_exe: Option<PathBuf>,
    pub base_instructions: Option<String>,
    pub include_plan_tool: Option<bool>,
    pub include_apply_patch_tool: Option<bool>,
    pub include_view_image_tool: Option<bool>,
    pub show_raw_agent_reasoning: Option<bool>,
    pub tools_web_search_request: Option<bool>,
}

impl Config {
    /// Meant to be used exclusively for tests: `load_with_overrides()` should
    /// be used in all other cases.
    pub fn load_from_base_config_with_overrides(
        cfg: ConfigToml,
        overrides: ConfigOverrides,
        codex_home: PathBuf,
    ) -> std::io::Result<Self> {
        let user_instructions = Self::load_instructions(Some(&codex_home));

        // Destructure ConfigOverrides fully to ensure all overrides are applied.
        let ConfigOverrides {
            model,
            review_model: override_review_model,
            cwd,
            approval_policy,
            sandbox_mode,
            model_provider,
            config_profile: config_profile_key,
            codex_linux_sandbox_exe,
            base_instructions,
            include_plan_tool,
            include_apply_patch_tool,
            include_view_image_tool,
            show_raw_agent_reasoning,
            tools_web_search_request: override_tools_web_search_request,
        } = overrides;

        let active_profile_name = config_profile_key
            .as_ref()
            .or(cfg.profile.as_ref())
            .cloned();
        let config_profile = match active_profile_name.as_ref() {
            Some(key) => cfg
                .profiles
                .get(key)
                .ok_or_else(|| {
                    std::io::Error::new(
                        std::io::ErrorKind::NotFound,
                        format!("config profile `{key}` not found"),
                    )
                })?
                .clone(),
            None => ConfigProfile::default(),
        };

        let sandbox_policy = cfg.derive_sandbox_policy(sandbox_mode);

        let mut model_providers = built_in_model_providers();
        // Merge user-defined providers into the built-in list.
        for (key, provider) in cfg.model_providers.into_iter() {
            model_providers.entry(key).or_insert(provider);
        }

        let model_provider_id = model_provider
            .or(config_profile.model_provider)
            .or(cfg.model_provider)
            .unwrap_or_else(|| "openai".to_string());
        let model_provider = model_providers
            .get(&model_provider_id)
            .ok_or_else(|| {
                std::io::Error::new(
                    std::io::ErrorKind::NotFound,
                    format!("Model provider `{model_provider_id}` not found"),
                )
            })?
            .clone();

        let shell_environment_policy = cfg.shell_environment_policy.into();

        let resolved_cwd = {
            use std::env;

            match cwd {
                None => {
                    tracing::info!("cwd not set, using current dir");
                    env::current_dir()?
                }
                Some(p) if p.is_absolute() => p,
                Some(p) => {
                    // Resolve relative path against the current working directory.
                    tracing::info!("cwd is relative, resolving against current dir");
                    let mut current = env::current_dir()?;
                    current.push(p);
                    current
                }
            }
        };

        let history = cfg.history.unwrap_or_default();

        let tools_web_search_request = override_tools_web_search_request
            .or(cfg.tools.as_ref().and_then(|t| t.web_search))
            .unwrap_or(false);

        let include_view_image_tool = include_view_image_tool
            .or(cfg.tools.as_ref().and_then(|t| t.view_image))
            .unwrap_or(true);

        let model = model
            .or(config_profile.model)
            .or(cfg.model)
            .unwrap_or_else(default_model);

        let mut model_family =
            find_family_for_model(&model).unwrap_or_else(|| derive_default_model_family(&model));

        if let Some(supports_reasoning_summaries) = cfg.model_supports_reasoning_summaries {
            model_family.supports_reasoning_summaries = supports_reasoning_summaries;
        }
        if let Some(model_reasoning_summary_format) = cfg.model_reasoning_summary_format {
            model_family.reasoning_summary_format = model_reasoning_summary_format;
        }

        let openai_model_info = get_model_info(&model_family);
        let model_context_window = cfg
            .model_context_window
            .or_else(|| openai_model_info.as_ref().map(|info| info.context_window));
        let model_max_output_tokens = cfg.model_max_output_tokens.or_else(|| {
            openai_model_info
                .as_ref()
                .map(|info| info.max_output_tokens)
        });
        let model_auto_compact_token_limit = cfg.model_auto_compact_token_limit.or_else(|| {
            openai_model_info
                .as_ref()
                .and_then(|info| info.auto_compact_token_limit)
        });

        // Load base instructions override from a file if specified. If the
        // path is relative, resolve it against the effective cwd so the
        // behaviour matches other path-like config values.
        let experimental_instructions_path = config_profile
            .experimental_instructions_file
            .as_ref()
            .or(cfg.experimental_instructions_file.as_ref());
        let file_base_instructions =
            Self::get_base_instructions(experimental_instructions_path, &resolved_cwd)?;
        let base_instructions = base_instructions.or(file_base_instructions);

        // Default review model when not set in config; allow CLI override to take precedence.
        let review_model = override_review_model
            .or(cfg.review_model)
            .unwrap_or_else(default_review_model);

        let config = Self {
            model,
            review_model,
            model_family,
            model_context_window,
            model_max_output_tokens,
            model_auto_compact_token_limit,
            model_provider_id,
            model_provider,
            cwd: resolved_cwd,
            approval_policy: approval_policy
                .or(config_profile.approval_policy)
                .or(cfg.approval_policy)
                .unwrap_or_else(AskForApproval::default),
            sandbox_policy,
            shell_environment_policy,
            notify: cfg.notify,
            user_instructions,
            base_instructions,
            mcp_servers: cfg.mcp_servers,
            model_providers,
            project_doc_max_bytes: cfg.project_doc_max_bytes.unwrap_or(PROJECT_DOC_MAX_BYTES),
            project_doc_fallback_filenames: cfg
                .project_doc_fallback_filenames
                .unwrap_or_default()
                .into_iter()
                .filter_map(|name| {
                    let trimmed = name.trim();
                    if trimmed.is_empty() {
                        None
                    } else {
                        Some(trimmed.to_string())
                    }
                })
                .collect(),
            codex_home,
            history,
            file_opener: cfg.file_opener.unwrap_or(UriBasedFileOpener::VsCode),
            codex_linux_sandbox_exe,

            hide_agent_reasoning: cfg.hide_agent_reasoning.unwrap_or(false),
            show_raw_agent_reasoning: cfg
                .show_raw_agent_reasoning
                .or(show_raw_agent_reasoning)
                .unwrap_or(false),
            model_reasoning_effort: config_profile
                .model_reasoning_effort
                .or(cfg.model_reasoning_effort),
            model_reasoning_summary: config_profile
                .model_reasoning_summary
                .or(cfg.model_reasoning_summary)
                .unwrap_or_default(),
            model_verbosity: config_profile.model_verbosity.or(cfg.model_verbosity),
            chatgpt_base_url: config_profile
                .chatgpt_base_url
                .or(cfg.chatgpt_base_url)
                .unwrap_or("https://chatgpt.com/backend-api/".to_string()),
            include_plan_tool: include_plan_tool.unwrap_or(false),
            include_apply_patch_tool: include_apply_patch_tool.unwrap_or(false),
            tools_web_search_request,
            use_experimental_streamable_shell_tool: cfg
                .experimental_use_exec_command_tool
                .unwrap_or(false),
            use_experimental_unified_exec_tool: cfg
                .experimental_use_unified_exec_tool
                .unwrap_or(false),
            use_experimental_use_rmcp_client: cfg.experimental_use_rmcp_client.unwrap_or(false),
            include_view_image_tool,
            active_profile: active_profile_name,
            disable_paste_burst: cfg.disable_paste_burst.unwrap_or(false),
            tui_notifications: cfg
                .tui
                .as_ref()
                .map(|t| t.notifications.clone())
                .unwrap_or_default(),
<<<<<<< HEAD
            auto_checkpoint_keep: cfg
                .auto_checkpoint_keep
                .unwrap_or(DEFAULT_AUTO_CHECKPOINT_KEEP),
=======
            otel: {
                let t: OtelConfigToml = cfg.otel.unwrap_or_default();
                let log_user_prompt = t.log_user_prompt.unwrap_or(false);
                let environment = t
                    .environment
                    .unwrap_or(DEFAULT_OTEL_ENVIRONMENT.to_string());
                let exporter = t.exporter.unwrap_or(OtelExporterKind::None);
                OtelConfig {
                    log_user_prompt,
                    environment,
                    exporter,
                }
            },
>>>>>>> 35c76ad4
        };
        Ok(config)
    }

    fn load_instructions(codex_dir: Option<&Path>) -> Option<String> {
        let mut p = match codex_dir {
            Some(p) => p.to_path_buf(),
            None => return None,
        };

        p.push("AGENTS.md");
        std::fs::read_to_string(&p).ok().and_then(|s| {
            let s = s.trim();
            if s.is_empty() {
                None
            } else {
                Some(s.to_string())
            }
        })
    }

    fn get_base_instructions(
        path: Option<&PathBuf>,
        cwd: &Path,
    ) -> std::io::Result<Option<String>> {
        let p = match path.as_ref() {
            None => return Ok(None),
            Some(p) => p,
        };

        // Resolve relative paths against the provided cwd to make CLI
        // overrides consistent regardless of where the process was launched
        // from.
        let full_path = if p.is_relative() {
            cwd.join(p)
        } else {
            p.to_path_buf()
        };

        let contents = std::fs::read_to_string(&full_path).map_err(|e| {
            std::io::Error::new(
                e.kind(),
                format!(
                    "failed to read experimental instructions file {}: {e}",
                    full_path.display()
                ),
            )
        })?;

        let s = contents.trim().to_string();
        if s.is_empty() {
            Err(std::io::Error::new(
                std::io::ErrorKind::InvalidData,
                format!(
                    "experimental instructions file is empty: {}",
                    full_path.display()
                ),
            ))
        } else {
            Ok(Some(s))
        }
    }
}

fn default_model() -> String {
    OPENAI_DEFAULT_MODEL.to_string()
}

fn default_review_model() -> String {
    OPENAI_DEFAULT_REVIEW_MODEL.to_string()
}

/// Returns the path to the Codex configuration directory, which can be
/// specified by the `CODEX_HOME` environment variable. If not set, defaults to
/// `~/.codex`.
///
/// - If `CODEX_HOME` is set, the value will be canonicalized and this
///   function will Err if the path does not exist.
/// - If `CODEX_HOME` is not set, this function does not verify that the
///   directory exists.
pub fn find_codex_home() -> std::io::Result<PathBuf> {
    // Honor the `CODEX_HOME` environment variable when it is set to allow users
    // (and tests) to override the default location.
    if let Ok(val) = std::env::var("CODEX_HOME")
        && !val.is_empty()
    {
        return PathBuf::from(val).canonicalize();
    }

    let mut p = home_dir().ok_or_else(|| {
        std::io::Error::new(
            std::io::ErrorKind::NotFound,
            "Could not find home directory",
        )
    })?;
    p.push(".codex");
    Ok(p)
}

/// Returns the path to the folder where Codex logs are stored. Does not verify
/// that the directory exists.
pub fn log_dir(cfg: &Config) -> std::io::Result<PathBuf> {
    let mut p = cfg.codex_home.clone();
    p.push("log");
    Ok(p)
}

#[cfg(test)]
mod tests {
    use crate::config_types::HistoryPersistence;
    use crate::config_types::Notifications;

    use super::*;
    use pretty_assertions::assert_eq;

    use std::time::Duration;
    use tempfile::TempDir;

    #[test]
    fn test_toml_parsing() {
        let history_with_persistence = r#"
[history]
persistence = "save-all"
"#;
        let history_with_persistence_cfg = toml::from_str::<ConfigToml>(history_with_persistence)
            .expect("TOML deserialization should succeed");
        assert_eq!(
            Some(History {
                persistence: HistoryPersistence::SaveAll,
                max_bytes: None,
            }),
            history_with_persistence_cfg.history
        );

        let history_no_persistence = r#"
[history]
persistence = "none"
"#;

        let history_no_persistence_cfg = toml::from_str::<ConfigToml>(history_no_persistence)
            .expect("TOML deserialization should succeed");
        assert_eq!(
            Some(History {
                persistence: HistoryPersistence::None,
                max_bytes: None,
            }),
            history_no_persistence_cfg.history
        );
    }

    #[test]
    fn tui_config_missing_notifications_field_defaults_to_disabled() {
        let cfg = r#"
[tui]
"#;

        let parsed = toml::from_str::<ConfigToml>(cfg)
            .expect("TUI config without notifications should succeed");
        let tui = parsed.tui.expect("config should include tui section");

        assert_eq!(tui.notifications, Notifications::Enabled(false));
    }

    #[test]
    fn test_sandbox_config_parsing() {
        let sandbox_full_access = r#"
sandbox_mode = "danger-full-access"

[sandbox_workspace_write]
network_access = false  # This should be ignored.
"#;
        let sandbox_full_access_cfg = toml::from_str::<ConfigToml>(sandbox_full_access)
            .expect("TOML deserialization should succeed");
        let sandbox_mode_override = None;
        assert_eq!(
            SandboxPolicy::DangerFullAccess,
            sandbox_full_access_cfg.derive_sandbox_policy(sandbox_mode_override)
        );

        let sandbox_read_only = r#"
sandbox_mode = "read-only"

[sandbox_workspace_write]
network_access = true  # This should be ignored.
"#;

        let sandbox_read_only_cfg = toml::from_str::<ConfigToml>(sandbox_read_only)
            .expect("TOML deserialization should succeed");
        let sandbox_mode_override = None;
        assert_eq!(
            SandboxPolicy::ReadOnly,
            sandbox_read_only_cfg.derive_sandbox_policy(sandbox_mode_override)
        );

        let sandbox_workspace_write = r#"
sandbox_mode = "workspace-write"

[sandbox_workspace_write]
writable_roots = [
    "/my/workspace",
]
exclude_tmpdir_env_var = true
exclude_slash_tmp = true
"#;

        let sandbox_workspace_write_cfg = toml::from_str::<ConfigToml>(sandbox_workspace_write)
            .expect("TOML deserialization should succeed");
        let sandbox_mode_override = None;
        assert_eq!(
            SandboxPolicy::WorkspaceWrite {
                writable_roots: vec![PathBuf::from("/my/workspace")],
                network_access: false,
                exclude_tmpdir_env_var: true,
                exclude_slash_tmp: true,
            },
            sandbox_workspace_write_cfg.derive_sandbox_policy(sandbox_mode_override)
        );
    }

    #[test]
    fn load_global_mcp_servers_returns_empty_if_missing() -> anyhow::Result<()> {
        let codex_home = TempDir::new()?;

        let servers = load_global_mcp_servers(codex_home.path())?;
        assert!(servers.is_empty());

        Ok(())
    }

    #[test]
    fn write_global_mcp_servers_round_trips_entries() -> anyhow::Result<()> {
        let codex_home = TempDir::new()?;

        let mut servers = BTreeMap::new();
        servers.insert(
            "docs".to_string(),
            McpServerConfig {
                transport: McpServerTransportConfig::Stdio {
                    command: "echo".to_string(),
                    args: vec!["hello".to_string()],
                    env: None,
                },
                startup_timeout_sec: Some(Duration::from_secs(3)),
                tool_timeout_sec: Some(Duration::from_secs(5)),
            },
        );

        write_global_mcp_servers(codex_home.path(), &servers)?;

        let loaded = load_global_mcp_servers(codex_home.path())?;
        assert_eq!(loaded.len(), 1);
        let docs = loaded.get("docs").expect("docs entry");
        match &docs.transport {
            McpServerTransportConfig::Stdio { command, args, env } => {
                assert_eq!(command, "echo");
                assert_eq!(args, &vec!["hello".to_string()]);
                assert!(env.is_none());
            }
            other => panic!("unexpected transport {other:?}"),
        }
        assert_eq!(docs.startup_timeout_sec, Some(Duration::from_secs(3)));
        assert_eq!(docs.tool_timeout_sec, Some(Duration::from_secs(5)));

        let empty = BTreeMap::new();
        write_global_mcp_servers(codex_home.path(), &empty)?;
        let loaded = load_global_mcp_servers(codex_home.path())?;
        assert!(loaded.is_empty());

        Ok(())
    }

    #[test]
    fn load_global_mcp_servers_accepts_legacy_ms_field() -> anyhow::Result<()> {
        let codex_home = TempDir::new()?;
        let config_path = codex_home.path().join(CONFIG_TOML_FILE);

        std::fs::write(
            &config_path,
            r#"
[mcp_servers]
[mcp_servers.docs]
command = "echo"
startup_timeout_ms = 2500
"#,
        )?;

        let servers = load_global_mcp_servers(codex_home.path())?;
        let docs = servers.get("docs").expect("docs entry");
        assert_eq!(docs.startup_timeout_sec, Some(Duration::from_millis(2500)));

        Ok(())
    }

    #[test]
    fn write_global_mcp_servers_serializes_env_sorted() -> anyhow::Result<()> {
        let codex_home = TempDir::new()?;

        let servers = BTreeMap::from([(
            "docs".to_string(),
            McpServerConfig {
                transport: McpServerTransportConfig::Stdio {
                    command: "docs-server".to_string(),
                    args: vec!["--verbose".to_string()],
                    env: Some(HashMap::from([
                        ("ZIG_VAR".to_string(), "3".to_string()),
                        ("ALPHA_VAR".to_string(), "1".to_string()),
                    ])),
                },
                startup_timeout_sec: None,
                tool_timeout_sec: None,
            },
        )]);

        write_global_mcp_servers(codex_home.path(), &servers)?;

        let config_path = codex_home.path().join(CONFIG_TOML_FILE);
        let serialized = std::fs::read_to_string(&config_path)?;
        assert_eq!(
            serialized,
            r#"[mcp_servers.docs]
command = "docs-server"
args = ["--verbose"]

[mcp_servers.docs.env]
ALPHA_VAR = "1"
ZIG_VAR = "3"
"#
        );

        let loaded = load_global_mcp_servers(codex_home.path())?;
        let docs = loaded.get("docs").expect("docs entry");
        match &docs.transport {
            McpServerTransportConfig::Stdio { command, args, env } => {
                assert_eq!(command, "docs-server");
                assert_eq!(args, &vec!["--verbose".to_string()]);
                let env = env
                    .as_ref()
                    .expect("env should be preserved for stdio transport");
                assert_eq!(env.get("ALPHA_VAR"), Some(&"1".to_string()));
                assert_eq!(env.get("ZIG_VAR"), Some(&"3".to_string()));
            }
            other => panic!("unexpected transport {other:?}"),
        }

        Ok(())
    }

    #[test]
    fn write_global_mcp_servers_serializes_streamable_http() -> anyhow::Result<()> {
        let codex_home = TempDir::new()?;

        let mut servers = BTreeMap::from([(
            "docs".to_string(),
            McpServerConfig {
                transport: McpServerTransportConfig::StreamableHttp {
                    url: "https://example.com/mcp".to_string(),
                    bearer_token: Some("secret-token".to_string()),
                },
                startup_timeout_sec: Some(Duration::from_secs(2)),
                tool_timeout_sec: None,
            },
        )]);

        write_global_mcp_servers(codex_home.path(), &servers)?;

        let config_path = codex_home.path().join(CONFIG_TOML_FILE);
        let serialized = std::fs::read_to_string(&config_path)?;
        assert_eq!(
            serialized,
            r#"[mcp_servers.docs]
url = "https://example.com/mcp"
bearer_token = "secret-token"
startup_timeout_sec = 2.0
"#
        );

        let loaded = load_global_mcp_servers(codex_home.path())?;
        let docs = loaded.get("docs").expect("docs entry");
        match &docs.transport {
            McpServerTransportConfig::StreamableHttp { url, bearer_token } => {
                assert_eq!(url, "https://example.com/mcp");
                assert_eq!(bearer_token.as_deref(), Some("secret-token"));
            }
            other => panic!("unexpected transport {other:?}"),
        }
        assert_eq!(docs.startup_timeout_sec, Some(Duration::from_secs(2)));

        servers.insert(
            "docs".to_string(),
            McpServerConfig {
                transport: McpServerTransportConfig::StreamableHttp {
                    url: "https://example.com/mcp".to_string(),
                    bearer_token: None,
                },
                startup_timeout_sec: None,
                tool_timeout_sec: None,
            },
        );
        write_global_mcp_servers(codex_home.path(), &servers)?;

        let serialized = std::fs::read_to_string(&config_path)?;
        assert_eq!(
            serialized,
            r#"[mcp_servers.docs]
url = "https://example.com/mcp"
"#
        );

        let loaded = load_global_mcp_servers(codex_home.path())?;
        let docs = loaded.get("docs").expect("docs entry");
        match &docs.transport {
            McpServerTransportConfig::StreamableHttp { url, bearer_token } => {
                assert_eq!(url, "https://example.com/mcp");
                assert!(bearer_token.is_none());
            }
            other => panic!("unexpected transport {other:?}"),
        }

        Ok(())
    }

    #[tokio::test]
    async fn persist_model_selection_updates_defaults() -> anyhow::Result<()> {
        let codex_home = TempDir::new()?;

        persist_model_selection(
            codex_home.path(),
            None,
            "gpt-5-codex",
            Some(ReasoningEffort::High),
        )
        .await?;

        let serialized =
            tokio::fs::read_to_string(codex_home.path().join(CONFIG_TOML_FILE)).await?;
        let parsed: ConfigToml = toml::from_str(&serialized)?;

        assert_eq!(parsed.model.as_deref(), Some("gpt-5-codex"));
        assert_eq!(parsed.model_reasoning_effort, Some(ReasoningEffort::High));

        Ok(())
    }

    #[tokio::test]
    async fn persist_model_selection_overwrites_existing_model() -> anyhow::Result<()> {
        let codex_home = TempDir::new()?;
        let config_path = codex_home.path().join(CONFIG_TOML_FILE);

        tokio::fs::write(
            &config_path,
            r#"
model = "gpt-5-codex"
model_reasoning_effort = "medium"

[profiles.dev]
model = "gpt-4.1"
"#,
        )
        .await?;

        persist_model_selection(
            codex_home.path(),
            None,
            "o4-mini",
            Some(ReasoningEffort::High),
        )
        .await?;

        let serialized = tokio::fs::read_to_string(config_path).await?;
        let parsed: ConfigToml = toml::from_str(&serialized)?;

        assert_eq!(parsed.model.as_deref(), Some("o4-mini"));
        assert_eq!(parsed.model_reasoning_effort, Some(ReasoningEffort::High));
        assert_eq!(
            parsed
                .profiles
                .get("dev")
                .and_then(|profile| profile.model.as_deref()),
            Some("gpt-4.1"),
        );

        Ok(())
    }

    #[tokio::test]
    async fn persist_model_selection_updates_profile() -> anyhow::Result<()> {
        let codex_home = TempDir::new()?;

        persist_model_selection(
            codex_home.path(),
            Some("dev"),
            "gpt-5-codex",
            Some(ReasoningEffort::Medium),
        )
        .await?;

        let serialized =
            tokio::fs::read_to_string(codex_home.path().join(CONFIG_TOML_FILE)).await?;
        let parsed: ConfigToml = toml::from_str(&serialized)?;
        let profile = parsed
            .profiles
            .get("dev")
            .expect("profile should be created");

        assert_eq!(profile.model.as_deref(), Some("gpt-5-codex"));
        assert_eq!(
            profile.model_reasoning_effort,
            Some(ReasoningEffort::Medium)
        );

        Ok(())
    }

    #[tokio::test]
    async fn persist_model_selection_updates_existing_profile() -> anyhow::Result<()> {
        let codex_home = TempDir::new()?;
        let config_path = codex_home.path().join(CONFIG_TOML_FILE);

        tokio::fs::write(
            &config_path,
            r#"
[profiles.dev]
model = "gpt-4"
model_reasoning_effort = "medium"

[profiles.prod]
model = "gpt-5-codex"
"#,
        )
        .await?;

        persist_model_selection(
            codex_home.path(),
            Some("dev"),
            "o4-high",
            Some(ReasoningEffort::Medium),
        )
        .await?;

        let serialized = tokio::fs::read_to_string(config_path).await?;
        let parsed: ConfigToml = toml::from_str(&serialized)?;

        let dev_profile = parsed
            .profiles
            .get("dev")
            .expect("dev profile should survive updates");
        assert_eq!(dev_profile.model.as_deref(), Some("o4-high"));
        assert_eq!(
            dev_profile.model_reasoning_effort,
            Some(ReasoningEffort::Medium)
        );

        assert_eq!(
            parsed
                .profiles
                .get("prod")
                .and_then(|profile| profile.model.as_deref()),
            Some("gpt-5-codex"),
        );

        Ok(())
    }

    struct PrecedenceTestFixture {
        cwd: TempDir,
        codex_home: TempDir,
        cfg: ConfigToml,
        model_provider_map: HashMap<String, ModelProviderInfo>,
        openai_provider: ModelProviderInfo,
        openai_chat_completions_provider: ModelProviderInfo,
    }

    impl PrecedenceTestFixture {
        fn cwd(&self) -> PathBuf {
            self.cwd.path().to_path_buf()
        }

        fn codex_home(&self) -> PathBuf {
            self.codex_home.path().to_path_buf()
        }
    }

    fn create_test_fixture() -> std::io::Result<PrecedenceTestFixture> {
        let toml = r#"
model = "o3"
approval_policy = "untrusted"

# Can be used to determine which profile to use if not specified by
# `ConfigOverrides`.
profile = "gpt3"

[model_providers.openai-chat-completions]
name = "OpenAI using Chat Completions"
base_url = "https://api.openai.com/v1"
env_key = "OPENAI_API_KEY"
wire_api = "chat"
request_max_retries = 4            # retry failed HTTP requests
stream_max_retries = 10            # retry dropped SSE streams
stream_idle_timeout_ms = 300000    # 5m idle timeout

[profiles.o3]
model = "o3"
model_provider = "openai"
approval_policy = "never"
model_reasoning_effort = "high"
model_reasoning_summary = "detailed"

[profiles.gpt3]
model = "gpt-3.5-turbo"
model_provider = "openai-chat-completions"

[profiles.zdr]
model = "o3"
model_provider = "openai"
approval_policy = "on-failure"

[profiles.gpt5]
model = "gpt-5"
model_provider = "openai"
approval_policy = "on-failure"
model_reasoning_effort = "high"
model_reasoning_summary = "detailed"
model_verbosity = "high"
"#;

        let cfg: ConfigToml = toml::from_str(toml).expect("TOML deserialization should succeed");

        // Use a temporary directory for the cwd so it does not contain an
        // AGENTS.md file.
        let cwd_temp_dir = TempDir::new().unwrap();
        let cwd = cwd_temp_dir.path().to_path_buf();
        // Make it look like a Git repo so it does not search for AGENTS.md in
        // a parent folder, either.
        std::fs::write(cwd.join(".git"), "gitdir: nowhere")?;

        let codex_home_temp_dir = TempDir::new().unwrap();

        let openai_chat_completions_provider = ModelProviderInfo {
            name: "OpenAI using Chat Completions".to_string(),
            base_url: Some("https://api.openai.com/v1".to_string()),
            env_key: Some("OPENAI_API_KEY".to_string()),
            wire_api: crate::WireApi::Chat,
            env_key_instructions: None,
            query_params: None,
            http_headers: None,
            env_http_headers: None,
            request_max_retries: Some(4),
            stream_max_retries: Some(10),
            stream_idle_timeout_ms: Some(300_000),
            requires_openai_auth: false,
        };
        let model_provider_map = {
            let mut model_provider_map = built_in_model_providers();
            model_provider_map.insert(
                "openai-chat-completions".to_string(),
                openai_chat_completions_provider.clone(),
            );
            model_provider_map
        };

        let openai_provider = model_provider_map
            .get("openai")
            .expect("openai provider should exist")
            .clone();

        Ok(PrecedenceTestFixture {
            cwd: cwd_temp_dir,
            codex_home: codex_home_temp_dir,
            cfg,
            model_provider_map,
            openai_provider,
            openai_chat_completions_provider,
        })
    }

    /// Users can specify config values at multiple levels that have the
    /// following precedence:
    ///
    /// 1. custom command-line argument, e.g. `--model o3`
    /// 2. as part of a profile, where the `--profile` is specified via a CLI
    ///    (or in the config file itself)
    /// 3. as an entry in `config.toml`, e.g. `model = "o3"`
    /// 4. the default value for a required field defined in code, e.g.,
    ///    `crate::flags::OPENAI_DEFAULT_MODEL`
    ///
    /// Note that profiles are the recommended way to specify a group of
    /// configuration options together.
    #[test]
    fn test_precedence_fixture_with_o3_profile() -> std::io::Result<()> {
        let fixture = create_test_fixture()?;

        let o3_profile_overrides = ConfigOverrides {
            config_profile: Some("o3".to_string()),
            cwd: Some(fixture.cwd()),
            ..Default::default()
        };
        let o3_profile_config: Config = Config::load_from_base_config_with_overrides(
            fixture.cfg.clone(),
            o3_profile_overrides,
            fixture.codex_home(),
        )?;
        assert_eq!(
            Config {
                model: "o3".to_string(),
                review_model: OPENAI_DEFAULT_REVIEW_MODEL.to_string(),
                model_family: find_family_for_model("o3").expect("known model slug"),
                model_context_window: Some(200_000),
                model_max_output_tokens: Some(100_000),
                model_auto_compact_token_limit: None,
                model_provider_id: "openai".to_string(),
                model_provider: fixture.openai_provider.clone(),
                approval_policy: AskForApproval::Never,
                sandbox_policy: SandboxPolicy::new_read_only_policy(),
                shell_environment_policy: ShellEnvironmentPolicy::default(),
                user_instructions: None,
                notify: None,
                cwd: fixture.cwd(),
                mcp_servers: HashMap::new(),
                model_providers: fixture.model_provider_map.clone(),
                project_doc_max_bytes: PROJECT_DOC_MAX_BYTES,
                project_doc_fallback_filenames: Vec::new(),
                codex_home: fixture.codex_home(),
                history: History::default(),
                file_opener: UriBasedFileOpener::VsCode,
                codex_linux_sandbox_exe: None,
                hide_agent_reasoning: false,
                show_raw_agent_reasoning: false,
                model_reasoning_effort: Some(ReasoningEffort::High),
                model_reasoning_summary: ReasoningSummary::Detailed,
                model_verbosity: None,
                chatgpt_base_url: "https://chatgpt.com/backend-api/".to_string(),
                base_instructions: None,
                include_plan_tool: false,
                include_apply_patch_tool: false,
                tools_web_search_request: false,
                use_experimental_streamable_shell_tool: false,
                use_experimental_unified_exec_tool: false,
                use_experimental_use_rmcp_client: false,
                include_view_image_tool: true,
                active_profile: Some("o3".to_string()),
                disable_paste_burst: false,
                auto_checkpoint_keep: DEFAULT_AUTO_CHECKPOINT_KEEP,
                tui_notifications: Default::default(),
                otel: OtelConfig::default(),
            },
            o3_profile_config
        );
        Ok(())
    }

    #[test]
    fn test_precedence_fixture_with_gpt3_profile() -> std::io::Result<()> {
        let fixture = create_test_fixture()?;

        let gpt3_profile_overrides = ConfigOverrides {
            config_profile: Some("gpt3".to_string()),
            cwd: Some(fixture.cwd()),
            ..Default::default()
        };
        let gpt3_profile_config = Config::load_from_base_config_with_overrides(
            fixture.cfg.clone(),
            gpt3_profile_overrides,
            fixture.codex_home(),
        )?;
        let expected_gpt3_profile_config = Config {
            model: "gpt-3.5-turbo".to_string(),
            review_model: OPENAI_DEFAULT_REVIEW_MODEL.to_string(),
            model_family: find_family_for_model("gpt-3.5-turbo").expect("known model slug"),
            model_context_window: Some(16_385),
            model_max_output_tokens: Some(4_096),
            model_auto_compact_token_limit: None,
            model_provider_id: "openai-chat-completions".to_string(),
            model_provider: fixture.openai_chat_completions_provider.clone(),
            approval_policy: AskForApproval::UnlessTrusted,
            sandbox_policy: SandboxPolicy::new_read_only_policy(),
            shell_environment_policy: ShellEnvironmentPolicy::default(),
            user_instructions: None,
            notify: None,
            cwd: fixture.cwd(),
            mcp_servers: HashMap::new(),
            model_providers: fixture.model_provider_map.clone(),
            project_doc_max_bytes: PROJECT_DOC_MAX_BYTES,
            project_doc_fallback_filenames: Vec::new(),
            codex_home: fixture.codex_home(),
            history: History::default(),
            file_opener: UriBasedFileOpener::VsCode,
            codex_linux_sandbox_exe: None,
            hide_agent_reasoning: false,
            show_raw_agent_reasoning: false,
            model_reasoning_effort: None,
            model_reasoning_summary: ReasoningSummary::default(),
            model_verbosity: None,
            chatgpt_base_url: "https://chatgpt.com/backend-api/".to_string(),
            base_instructions: None,
            include_plan_tool: false,
            include_apply_patch_tool: false,
            tools_web_search_request: false,
            use_experimental_streamable_shell_tool: false,
            use_experimental_unified_exec_tool: false,
            use_experimental_use_rmcp_client: false,
            include_view_image_tool: true,
            active_profile: Some("gpt3".to_string()),
            disable_paste_burst: false,
            auto_checkpoint_keep: DEFAULT_AUTO_CHECKPOINT_KEEP,
            tui_notifications: Default::default(),
            otel: OtelConfig::default(),
        };

        assert_eq!(expected_gpt3_profile_config, gpt3_profile_config);

        // Verify that loading without specifying a profile in ConfigOverrides
        // uses the default profile from the config file (which is "gpt3").
        let default_profile_overrides = ConfigOverrides {
            cwd: Some(fixture.cwd()),
            ..Default::default()
        };

        let default_profile_config = Config::load_from_base_config_with_overrides(
            fixture.cfg.clone(),
            default_profile_overrides,
            fixture.codex_home(),
        )?;

        assert_eq!(expected_gpt3_profile_config, default_profile_config);
        Ok(())
    }

    #[test]
    fn test_precedence_fixture_with_zdr_profile() -> std::io::Result<()> {
        let fixture = create_test_fixture()?;

        let zdr_profile_overrides = ConfigOverrides {
            config_profile: Some("zdr".to_string()),
            cwd: Some(fixture.cwd()),
            ..Default::default()
        };
        let zdr_profile_config = Config::load_from_base_config_with_overrides(
            fixture.cfg.clone(),
            zdr_profile_overrides,
            fixture.codex_home(),
        )?;
        let expected_zdr_profile_config = Config {
            model: "o3".to_string(),
            review_model: OPENAI_DEFAULT_REVIEW_MODEL.to_string(),
            model_family: find_family_for_model("o3").expect("known model slug"),
            model_context_window: Some(200_000),
            model_max_output_tokens: Some(100_000),
            model_auto_compact_token_limit: None,
            model_provider_id: "openai".to_string(),
            model_provider: fixture.openai_provider.clone(),
            approval_policy: AskForApproval::OnFailure,
            sandbox_policy: SandboxPolicy::new_read_only_policy(),
            shell_environment_policy: ShellEnvironmentPolicy::default(),
            user_instructions: None,
            notify: None,
            cwd: fixture.cwd(),
            mcp_servers: HashMap::new(),
            model_providers: fixture.model_provider_map.clone(),
            project_doc_max_bytes: PROJECT_DOC_MAX_BYTES,
            project_doc_fallback_filenames: Vec::new(),
            codex_home: fixture.codex_home(),
            history: History::default(),
            file_opener: UriBasedFileOpener::VsCode,
            codex_linux_sandbox_exe: None,
            hide_agent_reasoning: false,
            show_raw_agent_reasoning: false,
            model_reasoning_effort: None,
            model_reasoning_summary: ReasoningSummary::default(),
            model_verbosity: None,
            chatgpt_base_url: "https://chatgpt.com/backend-api/".to_string(),
            base_instructions: None,
            include_plan_tool: false,
            include_apply_patch_tool: false,
            tools_web_search_request: false,
            use_experimental_streamable_shell_tool: false,
            use_experimental_unified_exec_tool: false,
            use_experimental_use_rmcp_client: false,
            include_view_image_tool: true,
            active_profile: Some("zdr".to_string()),
            disable_paste_burst: false,
            auto_checkpoint_keep: DEFAULT_AUTO_CHECKPOINT_KEEP,
            tui_notifications: Default::default(),
            otel: OtelConfig::default(),
        };

        assert_eq!(expected_zdr_profile_config, zdr_profile_config);

        Ok(())
    }

    #[test]
    fn test_precedence_fixture_with_gpt5_profile() -> std::io::Result<()> {
        let fixture = create_test_fixture()?;

        let gpt5_profile_overrides = ConfigOverrides {
            config_profile: Some("gpt5".to_string()),
            cwd: Some(fixture.cwd()),
            ..Default::default()
        };
        let gpt5_profile_config = Config::load_from_base_config_with_overrides(
            fixture.cfg.clone(),
            gpt5_profile_overrides,
            fixture.codex_home(),
        )?;
        let expected_gpt5_profile_config = Config {
            model: "gpt-5".to_string(),
            review_model: OPENAI_DEFAULT_REVIEW_MODEL.to_string(),
            model_family: find_family_for_model("gpt-5").expect("known model slug"),
            model_context_window: Some(272_000),
            model_max_output_tokens: Some(128_000),
            model_auto_compact_token_limit: None,
            model_provider_id: "openai".to_string(),
            model_provider: fixture.openai_provider.clone(),
            approval_policy: AskForApproval::OnFailure,
            sandbox_policy: SandboxPolicy::new_read_only_policy(),
            shell_environment_policy: ShellEnvironmentPolicy::default(),
            user_instructions: None,
            notify: None,
            cwd: fixture.cwd(),
            mcp_servers: HashMap::new(),
            model_providers: fixture.model_provider_map.clone(),
            project_doc_max_bytes: PROJECT_DOC_MAX_BYTES,
            project_doc_fallback_filenames: Vec::new(),
            codex_home: fixture.codex_home(),
            history: History::default(),
            file_opener: UriBasedFileOpener::VsCode,
            codex_linux_sandbox_exe: None,
            hide_agent_reasoning: false,
            show_raw_agent_reasoning: false,
            model_reasoning_effort: Some(ReasoningEffort::High),
            model_reasoning_summary: ReasoningSummary::Detailed,
            model_verbosity: Some(Verbosity::High),
            chatgpt_base_url: "https://chatgpt.com/backend-api/".to_string(),
            base_instructions: None,
            include_plan_tool: false,
            include_apply_patch_tool: false,
            tools_web_search_request: false,
            use_experimental_streamable_shell_tool: false,
            use_experimental_unified_exec_tool: false,
            use_experimental_use_rmcp_client: false,
            include_view_image_tool: true,
            active_profile: Some("gpt5".to_string()),
            disable_paste_burst: false,
            auto_checkpoint_keep: DEFAULT_AUTO_CHECKPOINT_KEEP,
            tui_notifications: Default::default(),
            otel: OtelConfig::default(),
        };

        assert_eq!(expected_gpt5_profile_config, gpt5_profile_config);

        Ok(())
    }

    #[test]
    fn test_set_project_trusted_writes_explicit_tables() -> anyhow::Result<()> {
        let project_dir = Path::new("/some/path");
        let mut doc = DocumentMut::new();

        set_project_trusted_inner(&mut doc, project_dir)?;

        let contents = doc.to_string();

        let raw_path = project_dir.to_string_lossy();
        let path_str = if raw_path.contains('\\') {
            format!("'{raw_path}'")
        } else {
            format!("\"{raw_path}\"")
        };
        let expected = format!(
            r#"[projects.{path_str}]
trust_level = "trusted"
"#
        );
        assert_eq!(contents, expected);

        Ok(())
    }

    #[test]
    fn test_set_project_trusted_converts_inline_to_explicit() -> anyhow::Result<()> {
        let project_dir = Path::new("/some/path");

        // Seed config.toml with an inline project entry under [projects]
        let raw_path = project_dir.to_string_lossy();
        let path_str = if raw_path.contains('\\') {
            format!("'{raw_path}'")
        } else {
            format!("\"{raw_path}\"")
        };
        // Use a quoted key so backslashes don't require escaping on Windows
        let initial = format!(
            r#"[projects]
{path_str} = {{ trust_level = "untrusted" }}
"#
        );
        let mut doc = initial.parse::<DocumentMut>()?;

        // Run the function; it should convert to explicit tables and set trusted
        set_project_trusted_inner(&mut doc, project_dir)?;

        let contents = doc.to_string();

        // Assert exact output after conversion to explicit table
        let expected = format!(
            r#"[projects]

[projects.{path_str}]
trust_level = "trusted"
"#
        );
        assert_eq!(contents, expected);

        Ok(())
    }

    #[test]
    fn test_set_project_trusted_migrates_top_level_inline_projects_preserving_entries()
    -> anyhow::Result<()> {
        let initial = r#"toplevel = "baz"
projects = { "/Users/mbolin/code/codex4" = { trust_level = "trusted", foo = "bar" } , "/Users/mbolin/code/codex3" = { trust_level = "trusted" } }
model = "foo""#;
        let mut doc = initial.parse::<DocumentMut>()?;

        // Approve a new directory
        let new_project = Path::new("/Users/mbolin/code/codex2");
        set_project_trusted_inner(&mut doc, new_project)?;

        let contents = doc.to_string();

        // Since we created the [projects] table as part of migration, it is kept implicit.
        // Expect explicit per-project tables, preserving prior entries and appending the new one.
        let expected = r#"toplevel = "baz"
model = "foo"

[projects."/Users/mbolin/code/codex4"]
trust_level = "trusted"
foo = "bar"

[projects."/Users/mbolin/code/codex3"]
trust_level = "trusted"

[projects."/Users/mbolin/code/codex2"]
trust_level = "trusted"
"#;
        assert_eq!(contents, expected);

        Ok(())
    }
}

#[cfg(test)]
mod notifications_tests {
    use crate::config_types::Notifications;
    use serde::Deserialize;

    #[derive(Deserialize, Debug, PartialEq)]
    struct TuiTomlTest {
        notifications: Notifications,
    }

    #[derive(Deserialize, Debug, PartialEq)]
    struct RootTomlTest {
        tui: TuiTomlTest,
    }

    #[test]
    fn test_tui_notifications_true() {
        let toml = r#"
            [tui]
            notifications = true
        "#;
        let parsed: RootTomlTest = toml::from_str(toml).expect("deserialize notifications=true");
        assert!(matches!(
            parsed.tui.notifications,
            Notifications::Enabled(true)
        ));
    }

    #[test]
    fn test_tui_notifications_custom_array() {
        let toml = r#"
            [tui]
            notifications = ["foo"]
        "#;
        let parsed: RootTomlTest =
            toml::from_str(toml).expect("deserialize notifications=[\"foo\"]");
        assert!(matches!(
            parsed.tui.notifications,
            Notifications::Custom(ref v) if v == &vec!["foo".to_string()]
        ));
    }
}<|MERGE_RESOLUTION|>--- conflicted
+++ resolved
@@ -44,14 +44,12 @@
 
 const OPENAI_DEFAULT_MODEL: &str = "gpt-5-codex";
 const OPENAI_DEFAULT_REVIEW_MODEL: &str = "gpt-5-codex";
-pub(crate) const DEFAULT_AUTO_CHECKPOINT_KEEP: usize = 5;
 pub const GPT_5_CODEX_MEDIUM_MODEL: &str = "gpt-5-codex";
 
-/// Maximum number of bytes of the documentation that will be embedded by
-/// default. We now use an effectively unlimited budget so the entire
-/// `AGENTS.md` contents are included unless the user explicitly overrides this
-/// value (for example, to disable project docs by setting it to zero).
-pub(crate) const PROJECT_DOC_MAX_BYTES: usize = usize::MAX;
+/// Maximum number of bytes of the documentation that will be embedded. Larger
+/// files are *silently truncated* to this size so we do not take up too much of
+/// the context window.
+pub(crate) const PROJECT_DOC_MAX_BYTES: usize = 32 * 1024; // 32 KiB
 
 pub(crate) const CONFIG_TOML_FILE: &str = "config.toml";
 
@@ -150,10 +148,6 @@
     /// overridden by the `CODEX_HOME` environment variable).
     pub codex_home: PathBuf,
 
-    /// Number of automatic checkpoints to retain. When set to 0, auto
-    /// checkpoints are disabled.
-    pub auto_checkpoint_keep: usize,
-
     /// Settings that govern if and what will be written to `~/.codex/history.jsonl`.
     pub history: History,
 
@@ -692,9 +686,6 @@
     /// Settings that govern if and what will be written to `~/.codex/history.jsonl`.
     #[serde(default)]
     pub history: Option<History>,
-
-    /// Number of automatic checkpoints to retain.
-    pub auto_checkpoint_keep: Option<usize>,
 
     /// Optional URI-based file opener. If set, citations to files in the model
     /// output will be hyperlinked using the specified URI scheme.
@@ -1106,11 +1097,6 @@
                 .as_ref()
                 .map(|t| t.notifications.clone())
                 .unwrap_or_default(),
-<<<<<<< HEAD
-            auto_checkpoint_keep: cfg
-                .auto_checkpoint_keep
-                .unwrap_or(DEFAULT_AUTO_CHECKPOINT_KEEP),
-=======
             otel: {
                 let t: OtelConfigToml = cfg.otel.unwrap_or_default();
                 let log_user_prompt = t.log_user_prompt.unwrap_or(false);
@@ -1124,7 +1110,6 @@
                     exporter,
                 }
             },
->>>>>>> 35c76ad4
         };
         Ok(config)
     }
@@ -1866,7 +1851,6 @@
                 include_view_image_tool: true,
                 active_profile: Some("o3".to_string()),
                 disable_paste_burst: false,
-                auto_checkpoint_keep: DEFAULT_AUTO_CHECKPOINT_KEEP,
                 tui_notifications: Default::default(),
                 otel: OtelConfig::default(),
             },
@@ -1928,7 +1912,6 @@
             include_view_image_tool: true,
             active_profile: Some("gpt3".to_string()),
             disable_paste_burst: false,
-            auto_checkpoint_keep: DEFAULT_AUTO_CHECKPOINT_KEEP,
             tui_notifications: Default::default(),
             otel: OtelConfig::default(),
         };
@@ -2005,7 +1988,6 @@
             include_view_image_tool: true,
             active_profile: Some("zdr".to_string()),
             disable_paste_burst: false,
-            auto_checkpoint_keep: DEFAULT_AUTO_CHECKPOINT_KEEP,
             tui_notifications: Default::default(),
             otel: OtelConfig::default(),
         };
@@ -2068,7 +2050,6 @@
             include_view_image_tool: true,
             active_profile: Some("gpt5".to_string()),
             disable_paste_burst: false,
-            auto_checkpoint_keep: DEFAULT_AUTO_CHECKPOINT_KEEP,
             tui_notifications: Default::default(),
             otel: OtelConfig::default(),
         };
