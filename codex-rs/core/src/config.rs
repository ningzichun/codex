--- conflicted
+++ resolved
@@ -38,12 +38,8 @@
 use toml_edit::Table as TomlTable;
 
 const OPENAI_DEFAULT_MODEL: &str = "gpt-5";
-<<<<<<< HEAD
-const OPENAI_DEFAULT_REVIEW_MODEL: &str = "gpt-5";
+const OPENAI_DEFAULT_REVIEW_MODEL: &str = "gpt-5-codex";
 pub(crate) const DEFAULT_AUTO_CHECKPOINT_KEEP: usize = 5;
-=======
-const OPENAI_DEFAULT_REVIEW_MODEL: &str = "gpt-5-codex";
->>>>>>> 5d87f5d2
 pub const GPT_5_CODEX_MEDIUM_MODEL: &str = "gpt-5-codex";
 
 /// Maximum number of bytes of the documentation that will be embedded by
