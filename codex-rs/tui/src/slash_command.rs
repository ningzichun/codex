--- conflicted
+++ resolved
@@ -18,15 +18,7 @@
     New,
     Init,
     Compact,
-<<<<<<< HEAD
-    Pop,
-    Retry,
-    Save,
-    Load,
-    Export,
-=======
     Undo,
->>>>>>> 35c76ad4
     Diff,
     Mention,
     Status,
@@ -44,18 +36,8 @@
             SlashCommand::New => "start a new chat during a conversation",
             SlashCommand::Init => "create an AGENTS.md file with instructions for Codex",
             SlashCommand::Compact => "summarize conversation to prevent hitting the context limit",
-<<<<<<< HEAD
-            SlashCommand::Pop => "remove the latest user turn and agent replies from context",
-            SlashCommand::Retry => {
-                "drop the latest agent replies and resend the most recent user turn"
-            }
-            SlashCommand::Save => "save the current conversation checkpoint",
-            SlashCommand::Load => "load a saved conversation checkpoint",
-            SlashCommand::Export => "export the current conversation transcript to a file",
-=======
             SlashCommand::Review => "review my current changes and find issues",
             SlashCommand::Undo => "restore the workspace to the last Codex snapshot",
->>>>>>> 35c76ad4
             SlashCommand::Quit => "exit Codex",
             SlashCommand::Diff => "show git diff (including untracked files)",
             SlashCommand::Mention => "mention a file",
@@ -81,15 +63,7 @@
             SlashCommand::New
             | SlashCommand::Init
             | SlashCommand::Compact
-<<<<<<< HEAD
-            | SlashCommand::Pop
-            | SlashCommand::Retry
-            | SlashCommand::Save
-            | SlashCommand::Load
-            | SlashCommand::Export
-=======
             | SlashCommand::Undo
->>>>>>> 35c76ad4
             | SlashCommand::Model
             | SlashCommand::Approvals
             | SlashCommand::Review
